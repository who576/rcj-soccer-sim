--- conflicted
+++ resolved
@@ -14,16 +14,22 @@
         pass
 
     def check_progress(self):
+        """
+        Check that the robots, as well as the ball, have made enough progress
+        in their respective time intervals. If they did not, call "Lack of
+        Progress".
+        """
+
         for robot in ROBOT_NAMES:
             pos = self.robot_translation[robot]
-            self.progress_chck[robot].update_position(pos)
+            self.progress_chck[robot].track(pos)
 
             if not self.progress_chck[robot].is_progress(robot):
                 print(f'Robot {robot}: Lack of progress')
                 self.reset_robot_position(robot)
 
         bpos = self.ball_translation.copy()
-        self.progress_chck['ball'].update_position(bpos)
+        self.progress_chck['ball'].track(bpos)
         if not self.progress_chck['ball'].is_progress('ball'):
             print('Ball: Lack of progress')
             self.reset_ball_position()
@@ -62,10 +68,6 @@
             # their starting positions
             if self.ball_reset_timer <= 0:
                 self.reset_positions()
-<<<<<<< HEAD
-                self.ball_reset_timer = 0
-=======
                 self.ball_reset_timer = 0
 
-        return True
->>>>>>> 497ebe93
+        return True