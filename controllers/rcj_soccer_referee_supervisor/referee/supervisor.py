--- conflicted
+++ resolved
@@ -223,11 +223,7 @@
         # Ensure the progress checker does not count this "jump"
         self.progress_chck[robot].reset()
 
-<<<<<<< HEAD
-    def robot_to_team_name(self, robot) -> str:
-=======
     def robot_to_team_name(self, robot: str) -> str:
->>>>>>> 773bb0ce
         if robot.startswith('Y'):
             return self.team_name_yellow
         elif robot.startswith('B'):
