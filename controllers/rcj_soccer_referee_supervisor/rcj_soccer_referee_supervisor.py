--- conflicted
+++ resolved
@@ -13,9 +13,7 @@
     if not referee.tick():
         break
 
-<<<<<<< HEAD
 recorder.stop_recording()
-=======
+
 # When end of match, pause simulator immediately
-referee.simulationSetMode(referee.SIMULATION_MODE_PAUSE)
->>>>>>> 79d9c0ad
+referee.simulationSetMode(referee.SIMULATION_MODE_PAUSE)