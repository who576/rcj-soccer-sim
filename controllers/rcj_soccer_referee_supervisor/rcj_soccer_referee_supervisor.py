--- conflicted
+++ resolved
@@ -7,16 +7,6 @@
 from recorder.recorder import VideoRecordAssistant
 
 automatic_mode = False
-
-<<<<<<< HEAD
-referee = RCJSoccerReferee(match_time=MATCH_TIME)
-recorder = VideoRecordAssistant(referee)
-
-if automatic_mode:
-    referee.simulationSetMode(referee.SIMULATION_MODE_FAST)
-    recorder.start_recording()
-=======
->>>>>>> 1ee88be4
 
 TEAM_YELLOW = "The Yellows"
 TEAM_BLUE = "The Blues"
@@ -55,6 +45,12 @@
     penalty_area_reset_after=2,
 )
 
+recorder = VideoRecordAssistant(referee)
+
+if automatic_mode:
+    referee.simulationSetMode(referee.SIMULATION_MODE_FAST)
+    recorder.start_recording()
+
 referee.kickoff()
 
 # The "event" loop for the referee
